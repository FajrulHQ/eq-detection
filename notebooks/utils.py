--- conflicted
+++ resolved
@@ -16,13 +16,26 @@
 from torch.optim.lr_scheduler import StepLR, ReduceLROnPlateau
 from torchsummary import summary
 from thop import profile
-
+from tqdm import tqdm
+
+from scipy.signal import find_peaks
 import matplotlib.pyplot as plt
 from matplotlib.ticker import MaxNLocator
 import matplotlib
+import seaborn as sns
 
 class Solver:
-    def __init__(self, train_generator, val_generator, test_generator, batch_size=64, num_workers=2, folder_name='test'):
+    def __init__(self, 
+                 train_generator, 
+                 val_generator, 
+                 test_generator, 
+                 batch_size=64, 
+                 num_workers=2, 
+                 folder_name='test',
+                 patience=12,
+                 adaptive_lr=False,
+                 class_weights=[0.05, 0.40, 0.55],
+                 ):
         self.train_loader = DataLoader(train_generator, batch_size=batch_size, shuffle=True, num_workers=num_workers, worker_init_fn=worker_seeding)
         self.test_loader = DataLoader(test_generator, batch_size=batch_size, shuffle=False, num_workers=num_workers, worker_init_fn=worker_seeding)
         self.val_loader = DataLoader(val_generator, batch_size=batch_size, shuffle=False, num_workers=num_workers, worker_init_fn=worker_seeding)
@@ -34,6 +47,10 @@
         self.checkpoint_path = self.folder_path / 'checkpoint'
         self.input_size = (batch_size, 3, 6000)
         self.batch_size = batch_size
+        self.class_weights = class_weights
+        self.patience = patience
+        self.adaptive_lr = adaptive_lr
+        self.best_metric = np.Inf
         # self.writer = SummaryWriter()
         
         os.makedirs(self.folder_path, exist_ok=True)
@@ -43,26 +60,19 @@
               model,  
               learning_rate=1e-2, 
               epochs=50, 
-              class_weights=[0.05, 0.40, 0.55],
               print_every_batch=15,
-              patience=12,
-              adaptive_lr=False
              ):
         self.model = model
-        self.class_weights = class_weights
         self.print_every_batch = print_every_batch
         self.optimizer = torch.optim.Adam(self.model.parameters(), lr=learning_rate)
-        self.patience = patience
         self.current_patience = 0
-        self.best_metric = np.Inf
         self.scheduler = ReduceLROnPlateau(self.optimizer, mode='min', patience=self.patience//2, factor=.5, verbose=True)
-        self.adaptive_lr = adaptive_lr
         self.device_type = self.model.device.type
 
         for t in range(epochs):
             print(f"\nEpoch {t+1}, Learning Rate: {self.optimizer.param_groups[0]['lr']}\n-------------------------------")
             self.train_loop(self.train_loader)
-            self.test_loop(self.val_loader)
+            self.test_loop(self.val_loader, self.model)
             # self.writer.add_scalar('Train Loss', train_loss, global_step=t)
             # self.writer.add_scalar('Validation Loss', test_loss, global_step=t)
             # self.writer.add_scalar('F1 Score', test_f1, global_step=t)
@@ -84,45 +94,132 @@
         torch.save(self.model.state_dict(), self.folder_path / f'model_final.h5')
         # self.writer.close()
 
-    def calculate_netscore(model, a=5, b=.5, c=.5):
+    def calculate_netscore(self, model, an, a=2, b=.5, c=.1):
         input_size = (self.batch_size, 3, 6000)
         flops, params = profile(model, inputs=(torch.randn(*input_size),))
 
-        an = 90
         pn = params
         mn = (flops*2)
 
         netscore = 20*np.log10((an**a)/(pn**b * mn**c))
-        return netscore
+        return netscore, params, flops
     
-    def test(self, model_path, model_base):
-        self.model_path = _Path(f'outputs/{model_path}/model_final.h5')
+    def test(self, model_path, model_base, plot_batch_id=[i for i in range(6)]):
+        folder_path = _Path(f'outputs/{model_path}')
+        self.model_path = folder_path / 'model_final.h5'
         assert os.path.exists(f'outputs/{model_path}'), 'Final trained model not exists'
-        self.model = model_base.load_state_dict(torch.load(self.model_path, map_location=torch.device('cpu')))
-        self.test_folder = _Path(f'outputs/test/{model_path}')
+        self.test_folder = _Path(f'outputs/{model_path}/test')
         os.makedirs(self.test_folder, exist_ok=True)
+
+        self.test_model = model_base
+        self.test_model.load_state_dict(torch.load(self.model_path, map_location=torch.device('cpu')))
+        
+        # test_f1, test_loss = self.test_loop(self.test_loader, self.test_model)
+        test_f1 = 0
+        with open(folder_path / 'summary.txt', 'r') as f:
+            lines = f.readlines()
+        
+        for i, line in enumerate(lines):
+            if 'Total F1 Score' in line:
+                test_f1 = float(line.split(' ')[-1].replace('\t',''))
+                netscore, params, flops = self.calculate_netscore(self.test_model, test_f1*100)
+            if 'Netscore' in line:
+                lines[i] = f"Netscore\t\t\t\t: {netscore}\n"
+            if 'Parameters' in line:
+                lines[i] = f"Parameters\t\t\t: {params}\n"
+            if 'FLOP' in line:
+                lines[i] = f"FLOP\t\t\t\t\t\t: {flops}\n"
+                break 
+            if i+1 == len(lines):
+                lines.append(f"Netscore\t\t\t\t: {netscore}\n")
+                lines.append(f"Parameters\t\t\t: {params}\n")
+                lines.append(f"FLOP\t\t\t\t\t\t: {flops}\n")
+
+        with open(folder_path / 'summary.txt', 'w') as f:
+            f.writelines(lines)
+        print('Netscore already calculated\n')
+
+        self.save_plot(batch_id=plot_batch_id, dist_snr=True)
 
 
     def summary(self):
         return summary(self.model, (3,6000))
     
-    def save_plot(self):
-        n = np.random.randint(self.batch_size)
-        #n = 0
-        for batch in self.test_loader:
-            self.model.cpu()
-            dt, p, s = self.model(batch["X"])
-            pred = np.array([dt[n].detach().numpy(), p[n].detach().numpy(), s[n].detach().numpy()])
-            fig = plt.figure(figsize=(12, 6))
-            axs = fig.subplots(3, 1, sharex=True, gridspec_kw={"hspace": 0, "height_ratios": [2, 1, 1]})
-            axs[0].plot(batch["X"][n].T)
-            axs[1].plot(batch["y"][n].T)
-            axs[2].plot(pred.T)
-            self.sample = {'X': batch["X"][n], 'y': batch["y"][n], 'y_pred': torch.tensor(pred)}
-            plt.savefig(self.folder_path / 'sample_plot.png')
-            if self.device_type == 'cuda' : self.model.cuda()
-            break
-
+    def calculate_dist_snr(self, batchX, pred, dT=300):
+        for n in range(len(batchX)):
+            data = batchX.mean(dim=1)[n]
+            dt, p, s = (pred[0][n].detach().numpy(), pred[1][n].detach().numpy(), pred[2][n].detach().numpy())
+            dthres = (dt > 0.5)
+            plt.figure(figsize=(5,2))
+            di = np.where(dthres)[0][-1] if np.any(dthres) else -1
+            if di+dT>6000: continue
+            pi = np.argmax(p)
+            si = np.argmax(s)
+            if n<3:
+                plt.plot(data, 'k')
+                for id_,i in enumerate([di,pi,si]):
+                    plt.axvspan(i-dT, i+dT, color=f'C{id_}', alpha=.6)
+                plt.show()
+
+            for i, snr in zip([di, pi, si], 
+                              [self.snr_d, self.snr_p, self.snr_s]):
+                value = 10*np.log10(((data[i:i+dT]**2).absolute().sum())/
+                                    ((data[i-dT:i]**2).absolute().sum()+1e-5))
+                snr.append(float(value))
+
+    def save_plot(self, batch_id=0, dist_snr=False):
+        # matplotlib.use('Agg')
+        self.snr_p, self.snr_s, self.snr_d = [], [], []
+        for (bi, batch) in tqdm(enumerate(self.test_loader), total=len(self.test_loader), desc=f'Saving plot..'):
+            model = self.model.cpu() if not type(batch_id) else self.test_model.cpu()
+            dt, p, s = model(batch["X"])
+            
+            if dist_snr:
+                self.calculate_dist_snr(batch["X"], (dt,p,s))
+                fig, ax = plt.subplots(1,3, figsize=(12,6))
+                with open(self.folder_path / f'test/dist_SNR.json', 'w') as f:
+                    json.dump({'p':self.snr_p, 's':self.snr_s, 'd':self.snr_d}, f, indent=2, ensure_ascii=False)
+                
+                for i, data in enumerate([self.snr_p, self.snr_s, self.snr_d]):
+                    hist = sns.histplot(data, ax=ax[i], bins=40, alpha=0, kde=True, color=f'C{i}')
+                    for patch in hist.patches:
+                        patch.set_alpha(0)
+
+                label = ['picker_p', 'picker_s', 'coda']
+                for n in range(3):
+                    xlim = [0,100] if n<2 else [-30 ,0]
+                    # ylim = [0,len(self.test_loader)*self.batch_size//4]
+                    ax[n].set_xlim(xlim)
+                    # ax[n].set_ylim(ylim)
+                    ax[n].set_xlabel('SNR db')
+                    ax[n].set_ylabel('Frequency')
+                    ax[n].set_title(label[n])
+                plt.tight_layout()
+                plt.savefig(self.folder_path / f'test/dist_SNR.png')
+            
+            if (not type(batch_id)):
+                n = np.random.randint(self.batch_size)
+                pred = np.array([dt[n].detach().numpy(), p[n].detach().numpy(), s[n].detach().numpy()])
+                fig = plt.figure(figsize=(12, 6))
+                axs = fig.subplots(3, 1, sharex=True, gridspec_kw={"hspace": 0, "height_ratios": [2, 1, 1]})
+                axs[0].plot(batch["X"][n].T)
+                axs[1].plot(batch["y"][n].T)
+                axs[2].plot(pred.T)
+                self.sample = {'X': batch["X"][n], 'y': batch["y"][n], 'y_pred': torch.tensor(pred)}
+                plt.savefig(self.folder_path / 'sample_plot.png')
+                if self.device_type == 'cuda' : self.model.cuda()
+                break
+
+            elif bi==0:
+                for n in tqdm(batch_id, 'sample plot'):
+                    pred = np.array([dt[n].detach().numpy(), p[n].detach().numpy(), s[n].detach().numpy()])
+                    fig = plt.figure(figsize=(12, 6))
+                    axs = fig.subplots(3, 1, sharex=True, gridspec_kw={"hspace": 0, "height_ratios": [2, 1, 1]})
+                    axs[0].plot(batch["X"][n].T.detach().numpy())
+                    axs[1].plot(batch["y"][n].T.detach().numpy())
+                    axs[2].plot(pred.T)
+                    plt.savefig(self.folder_path / f'test/sample_plot{n}.png')
+            
     def save_history(self):
         matplotlib.use('Agg')
         fig, ax = plt.subplots(1,4, figsize=(16,4))
@@ -173,11 +270,7 @@
 
     def _single_f1_score(self, y_pred_, y_true_, is_phase=False):
         # Threshold predictions to get binary labels
-<<<<<<< HEAD
-        thres = 0.1 if is_phase else 0.3
-=======
         thres = 0.1 if is_phase else 0.5
->>>>>>> 8a39bd42
         y_pred = (y_pred_ > thres).float().clone()
         y_true = (y_true_ > thres).float().clone()
 
@@ -270,15 +363,15 @@
         train_f1 = sum([f1*cw for f1,cw in zip([train_f1_d,train_f1_p,train_f1_s], self.class_weights)])
         return train_loss, train_f1
 
-    def test_loop(self, dataloader):
+    def test_loop(self, dataloader, model):
         num_batches = len(dataloader)
         test_loss, test_loss_d, test_loss_p, test_loss_s = 0, 0, 0, 0
         test_f1_d, test_f1_p, test_f1_s = 0, 0, 0
 
         with torch.no_grad():
             for batch in dataloader:
-                pred = self.model(batch["X"].to(self.model.device))
-                true = batch["y"].to(self.model.device)
+                pred = model(batch["X"].to(model.device))
+                true = batch["y"].to(model.device)
                 loss, loss_d, loss_p, loss_s = self.loss_fn(pred, true)
                 f1_d, f1_p, f1_s = self.f1_score(true, pred)
                 
